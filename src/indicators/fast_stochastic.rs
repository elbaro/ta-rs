use std::fmt;

use crate::errors::*;
use crate::indicators::{Maximum, Minimum};
use crate::{Close, High, Low, Next, Reset};
use serde::{Deserialize, Serialize};

/// Fast stochastic oscillator.
///
/// The stochastic oscillator is a momentum indicator comparing the closing price
/// of a security to the range of its prices over a certain period of time.
///
/// # Formula
///
/// ![Fast stochastic oscillator formula](https://wikimedia.org/api/rest_v1/media/math/render/svg/5a419041034a8044308c999f85661a08bcf91b1d)
///
/// Where:
///
/// * \%K<sub>t</sub> - value of fast stochastic oscillator
/// * C<sub>t</sub> - close price of the current period
/// * L<sub>n</sub> - lowest price for the last _n_ periods
/// * H<sub>n</sub> - highest price for the last _n_ periods
///
///
/// # Parameters
///
/// * _length_ - number of periods (integer greater than 0). Default is 14.
///
/// # Example
///
/// ```
/// use ta::indicators::FastStochastic;
/// use ta::Next;
///
/// let mut stoch = FastStochastic::new(5).unwrap();
/// assert_eq!(stoch.next(20.0), 50.0);
/// assert_eq!(stoch.next(30.0), 100.0);
/// assert_eq!(stoch.next(40.0), 100.0);
/// assert_eq!(stoch.next(35.0), 75.0);
/// assert_eq!(stoch.next(15.0), 0.0);
/// ```
#[derive(Debug, Clone, Serialize, Deserialize)]
pub struct FastStochastic {
    length: u32,
    minimum: Minimum,
    maximum: Maximum,
}

impl FastStochastic {
    pub fn new(length: u32) -> Result<Self> {
        let indicator = Self {
            length: length,
            minimum: Minimum::new(length)?,
            maximum: Maximum::new(length)?,
        };
        Ok(indicator)
    }

    pub fn length(&self) -> u32 {
        self.length
    }
}

impl<'a> Next<'a, f64> for FastStochastic {
    type Output = f64;

    fn next(&mut self, input: f64) -> Self::Output {
        let min = self.minimum.next(input);
        let max = self.maximum.next(input);

        if min == max {
            // When only 1 input was given, than min and max are the same,
            // therefore it makes sense to return 50
            50.0
        } else {
            (input - min) / (max - min) * 100.0
        }
    }
}

<<<<<<< HEAD
impl<T: High + Low + Close> Next<&T> for FastStochastic {
=======
impl<'a, T: High + Low + Close> Next<'a, &'a T> for FastStochastic {
>>>>>>> be76735c
    type Output = f64;

    fn next(&mut self, input: &T) -> Self::Output {
        let highest = self.maximum.next(input.high());
        let lowest = self.minimum.next(input.low());
        let close = input.close();

        if highest == lowest {
            // To avoid division by zero, return 50.0
            50.0
        } else {
            (close - lowest) / (highest - lowest) * 100.0
        }
    }
}

impl Reset for FastStochastic {
    fn reset(&mut self) {
        self.minimum.reset();
        self.maximum.reset();
    }
}

impl Default for FastStochastic {
    fn default() -> Self {
        Self::new(14).unwrap()
    }
}

impl fmt::Display for FastStochastic {
    fn fmt(&self, f: &mut fmt::Formatter) -> fmt::Result {
        write!(f, "FAST_STOCH({})", self.length)
    }
}

#[cfg(test)]
mod tests {
    use super::*;
    use crate::test_helper::*;

    test_indicator!(FastStochastic);

    #[test]
    fn test_new() {
        assert!(FastStochastic::new(0).is_err());
        assert!(FastStochastic::new(1).is_ok());
    }

    #[test]
    fn test_next_with_f64() {
        let mut stoch = FastStochastic::new(3).unwrap();
        assert_eq!(stoch.next(0.0), 50.0);
        assert_eq!(stoch.next(200.0), 100.0);
        assert_eq!(stoch.next(100.0), 50.0);
        assert_eq!(stoch.next(120.0), 20.0);
        assert_eq!(stoch.next(115.0), 75.0);
    }

    #[test]
    fn test_next_with_bars() {
        let test_data = vec![
            // high, low , close, expected
            (20.0, 20.0, 20.0, 50.0), // min = 20, max = 20
            (30.0, 10.0, 25.0, 75.0), // min = 10, max = 30
            (40.0, 20.0, 16.0, 20.0), // min = 10, max = 40
            (35.0, 15.0, 19.0, 30.0), // min = 10, max = 40
            (30.0, 20.0, 25.0, 40.0), // min = 15, max = 40
            (35.0, 25.0, 30.0, 75.0), // min = 15, max = 35
        ];

        let mut stoch = FastStochastic::new(3).unwrap();

        for (high, low, close, expected) in test_data {
            let input_bar = Bar::new().high(high).low(low).close(close);
            assert_eq!(stoch.next(&input_bar), expected);
        }
    }

    #[test]
    fn test_reset() {
        let mut indicator = FastStochastic::new(10).unwrap();
        assert_eq!(indicator.next(10.0), 50.0);
        assert_eq!(indicator.next(210.0), 100.0);
        assert_eq!(indicator.next(10.0), 0.0);
        assert_eq!(indicator.next(60.0), 25.0);

        indicator.reset();
        assert_eq!(indicator.next(10.0), 50.0);
        assert_eq!(indicator.next(20.0), 100.0);
        assert_eq!(indicator.next(12.5), 25.0);
    }

    #[test]
    fn test_default() {
        FastStochastic::default();
    }

    #[test]
    fn test_display() {
        let indicator = FastStochastic::new(21).unwrap();
        assert_eq!(format!("{}", indicator), "FAST_STOCH(21)");
    }
}<|MERGE_RESOLUTION|>--- conflicted
+++ resolved
@@ -78,11 +78,7 @@
     }
 }
 
-<<<<<<< HEAD
-impl<T: High + Low + Close> Next<&T> for FastStochastic {
-=======
 impl<'a, T: High + Low + Close> Next<'a, &'a T> for FastStochastic {
->>>>>>> be76735c
     type Output = f64;
 
     fn next(&mut self, input: &T) -> Self::Output {

--- conflicted
+++ resolved
@@ -6,13 +6,8 @@
 use rand::Rng;
 use ta::indicators::{
     BollingerBands, EfficiencyRatio, ExponentialMovingAverage, FastStochastic, Maximum, Minimum,
-<<<<<<< HEAD
     MoneyFlowIndex, MovingAverageConvergenceDivergence, OnBalanceVolume, RateOfChange,
-    RelativeStrengthIndex, SimpleMovingAverage, SlowStochastic, TrueRange,
-=======
-    MoneyFlowIndex, MovingAverageConvergenceDivergence, RateOfChange, RelativeStrengthIndex,
-    SimpleMovingAverage, SlowStochastic, StandardDeviation, TrueRange,
->>>>>>> 4ad8a1b9
+    RelativeStrengthIndex, SimpleMovingAverage, SlowStochastic, StandardDeviation, TrueRange,
 };
 use ta::DataItem;
 use ta::Next;

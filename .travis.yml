--- conflicted
+++ resolved
@@ -1,10 +1,6 @@
 language: rust
 rust:
   - stable
-<<<<<<< HEAD
-=======
-  - nightly
->>>>>>> be76735c
 install:
   - rustup component add rustfmt
   - rustup component add clippy
